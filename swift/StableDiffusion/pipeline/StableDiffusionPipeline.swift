--- conflicted
+++ resolved
@@ -54,10 +54,6 @@
     /// Reports whether this pipeline can perform safety checks
     public var canSafetyCheck: Bool {
         safetyChecker != nil
-    }
-    
-    public var controlNetImageShape: [Int]? {
-        controlNet?.inputImageShape
     }
 
     /// Option to reduce memory during image generation
@@ -81,21 +77,15 @@
     public init(textEncoder: TextEncoder,
                 unet: Unet,
                 decoder: Decoder,
-<<<<<<< HEAD
+                encoder: Encoder?,
                 controlNet: ControlNet? = nil,
-=======
-                encoder: Encoder?,
->>>>>>> ab12eee1
                 safetyChecker: SafetyChecker? = nil,
                 reduceMemory: Bool = false) {
         self.textEncoder = textEncoder
         self.unet = unet
         self.decoder = decoder
-<<<<<<< HEAD
+        self.encoder = encoder
         self.controlNet = controlNet
-=======
-        self.encoder = encoder
->>>>>>> ab12eee1
         self.safetyChecker = safetyChecker
         self.reduceMemory = reduceMemory
     }
@@ -136,35 +126,12 @@
 
     /// Image generation using stable diffusion
     /// - Parameters:
-<<<<<<< HEAD
-    ///   - prompt: Text prompt to guide sampling
-    ///   - negativePrompt: Negative text prompt to guide sampling
-    ///   - stepCount: Number of inference steps to perform
-    ///   - imageCount: Number of samples/images to generate for the input prompt
-    ///   - seed: Random seed which
-    ///   - guidanceScale: Controls the influence of the text prompt on sampling process (0=random images)
-    ///   - controlNetInputs: List of Images converted to MLShapedArray for available ControlNet Models
-    ///   - disableSafety: Safety checks are only performed if `self.canSafetyCheck && !disableSafety`
-=======
     ///   - configuration: Image generation configuration
->>>>>>> ab12eee1
     ///   - progressHandler: Callback to perform after each step, stops on receiving false response
     /// - Returns: An array of `imageCount` optional images.
     ///            The images will be nil if safety checks were performed and found the result to be un-safe
     public func generateImages(
-<<<<<<< HEAD
-        prompt: String,
-        negativePrompt: String = "",
-        imageCount: Int = 1,
-        stepCount: Int = 50,
-        seed: UInt32 = 0,
-        guidanceScale: Float = 7.5,
-        controlNetInputs: [MLShapedArray<Float32>] = [],
-        disableSafety: Bool = false,
-        scheduler: StableDiffusionScheduler = .pndmScheduler,
-=======
         configuration config: Configuration,
->>>>>>> ab12eee1
         progressHandler: (Progress) -> Bool = { _ in true }
     ) throws -> [CGImage?] {
 
@@ -196,6 +163,15 @@
         // Generate random latent samples from specified seed
         var latents: [MLShapedArray<Float32>] = try generateLatentSamples(configuration: config, scheduler: scheduler[0])
         let timestepStrength: Float? = config.mode == .imageToImage ? config.strength : nil
+        
+        // Convert cgImage for ControlNet into MLShapedArray
+        let controlNetConds = try config.controlNetInputs.map { cgImage in
+            let shapedArray = try cgImage.plannerRGBShapedArray(minValue: 0.0, maxValue: 1.0)
+            return MLShapedArray(
+                concatenating: [shapedArray, shapedArray],
+                alongAxis: 0
+            )
+        }
 
         // De-noising loop
         let timeSteps: [Int] = scheduler[0].calculateTimesteps(strength: timestepStrength)
@@ -212,7 +188,7 @@
                 latents: latentUnetInput,
                 timeStep: t,
                 hiddenStates: hiddenStates,
-                images: controlNetInputs
+                images: controlNetConds
             )
             
             // Predict noise residuals from latent samples
