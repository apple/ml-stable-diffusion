// For licensing see accompanying LICENSE.md file.
// Copyright (C) 2022 Apple Inc. All Rights Reserved.

import Foundation
import CoreML
import Accelerate
import CoreGraphics

/// Schedulers compatible with StableDiffusionPipeline
public enum StableDiffusionScheduler {
    /// Scheduler that uses a pseudo-linear multi-step (PLMS) method
    case pndmScheduler
    /// Scheduler that uses a second order DPM-Solver++ algorithm
    case dpmSolverMultistepScheduler
}

/// RNG compatible with StableDiffusionPipeline
public enum StableDiffusionRNG {
    /// RNG that matches numpy implementation
    case numpyRNG
    /// RNG that matches PyTorch CPU implementation.
    case torchRNG
}

/// A pipeline used to generate image samples from text input using stable diffusion
///
/// This implementation matches:
/// [Hugging Face Diffusers Pipeline](https://github.com/huggingface/diffusers/blob/main/src/diffusers/pipelines/stable_diffusion/pipeline_stable_diffusion.py)
@available(iOS 16.2, macOS 13.1, *)
public struct StableDiffusionPipeline: ResourceManaging {
    
    public enum Error: String, Swift.Error {
        case startingImageProvidedWithoutEncoder
    }
    
    /// Model to generate embeddings for tokenized input text
    var textEncoder: TextEncoder

    /// Model used to predict noise residuals given an input, diffusion time step, and conditional embedding
    var unet: Unet

    /// Model used to generate final image from latent diffusion process
    var decoder: Decoder
    
    /// Model used to latent space for image2image, and soon, in-painting
    var encoder: Encoder?

    /// Optional model for checking safety of generated image
    var safetyChecker: SafetyChecker? = nil

    /// Reports whether this pipeline can perform safety checks
    public var canSafetyCheck: Bool {
        safetyChecker != nil
    }

    /// Option to reduce memory during image generation
    ///
    /// If true, the pipeline will lazily load TextEncoder, Unet, Decoder, and SafetyChecker
    /// when needed and aggressively unload their resources after
    ///
    /// This will increase latency in favor of reducing memory
    var reduceMemory: Bool = false

    /// Creates a pipeline using the specified models and tokenizer
    ///
    /// - Parameters:
    ///   - textEncoder: Model for encoding tokenized text
    ///   - unet: Model for noise prediction on latent samples
    ///   - decoder: Model for decoding latent sample to image
    ///   - safetyChecker: Optional model for checking safety of generated images
    ///   - reduceMemory: Option to enable reduced memory mode
    /// - Returns: Pipeline ready for image generation
    public init(textEncoder: TextEncoder,
                unet: Unet,
                decoder: Decoder,
                encoder: Encoder?,
                safetyChecker: SafetyChecker? = nil,
                reduceMemory: Bool = false) {
        self.textEncoder = textEncoder
        self.unet = unet
        self.decoder = decoder
        self.encoder = encoder
        self.safetyChecker = safetyChecker
        self.reduceMemory = reduceMemory
    }

    /// Load required resources for this pipeline
    ///
    /// If reducedMemory is true this will instead call prewarmResources instead
    /// and let the pipeline lazily load resources as needed
    public func loadResources() throws {
        if reduceMemory {
            try prewarmResources()
        } else {
            try textEncoder.loadResources()
            try unet.loadResources()
            try decoder.loadResources()
            try safetyChecker?.loadResources()
        }
    }

    /// Unload the underlying resources to free up memory
    public func unloadResources() {
        textEncoder.unloadResources()
        unet.unloadResources()
        decoder.unloadResources()
        safetyChecker?.unloadResources()
    }

    // Prewarm resources one at a time
    public func prewarmResources() throws {
        try textEncoder.prewarmResources()
        try unet.prewarmResources()
        try decoder.prewarmResources()
        try safetyChecker?.prewarmResources()
    }

    /// Image generation using stable diffusion
    /// - Parameters:
    ///   - configuration: Image generation configuration
    ///   - progressHandler: Callback to perform after each step, stops on receiving false response
    /// - Returns: An array of `imageCount` optional images.
    ///            The images will be nil if safety checks were performed and found the result to be un-safe
    public func generateImages(
        configuration config: Configuration,
        progressHandler: (Progress) -> Bool = { _ in true }
    ) throws -> [CGImage?] {

        // Encode the input prompt and negative prompt
        let promptEmbedding = try textEncoder.encode(config.prompt)
        let negativePromptEmbedding = try textEncoder.encode(config.negativePrompt)

        if reduceMemory {
            textEncoder.unloadResources()
        }

        // Convert to Unet hidden state representation
        // Concatenate the prompt and negative prompt embeddings
        let concatEmbedding = MLShapedArray<Float32>(
            concatenating: [negativePromptEmbedding, promptEmbedding],
            alongAxis: 0
        )

        let hiddenStates = toHiddenStates(concatEmbedding)

        /// Setup schedulers
        let scheduler: [Scheduler] = (0..<config.imageCount).map { _ in
            switch config.schedulerType {
            case .pndmScheduler: return PNDMScheduler(stepCount: config.stepCount)
            case .dpmSolverMultistepScheduler: return DPMSolverMultistepScheduler(stepCount: config.stepCount)
            }
        }

        // Generate random latent samples from specified seed
        var latents: [MLShapedArray<Float32>] = try generateLatentSamples(configuration: config, scheduler: scheduler[0])
        let timestepStrength: Float? = config.mode == .imageToImage ? config.strength : nil

        // De-noising loop
        let timeSteps: [Int] = scheduler[0].calculateTimesteps(strength: timestepStrength)
        for (step,t) in timeSteps.enumerated() {

            // Expand the latents for classifier-free guidance
            // and input to the Unet noise prediction model
            let latentUnetInput = latents.map {
                MLShapedArray<Float32>(concatenating: [$0, $0], alongAxis: 0)
            }

            // Predict noise residuals from latent samples
            // and current time step conditioned on hidden states
            var noise = try unet.predictNoise(
                latents: latentUnetInput,
                timeStep: t,
                hiddenStates: hiddenStates
            )

            noise = performGuidance(noise, config.guidanceScale)

            // Have the scheduler compute the previous (t-1) latent
            // sample given the predicted noise and current sample
            for i in 0..<config.imageCount {
                latents[i] = scheduler[i].step(
                    output: noise[i],
                    timeStep: t,
                    sample: latents[i]
                )
            }

            // Report progress
            let progress = Progress(
                pipeline: self,
                prompt: config.prompt,
                step: step,
                stepCount: timeSteps.count,
                currentLatentSamples: latents,
                isSafetyEnabled: canSafetyCheck && !config.disableSafety
            )
            if !progressHandler(progress) {
                // Stop if requested by handler
                return []
            }
        }

        if reduceMemory {
            unet.unloadResources()
        }

        // Decode the latent samples to images
        return try decodeToImages(latents, disableSafety: config.disableSafety)
    }

    private func randomSource(from rng: StableDiffusionRNG, seed: UInt32) -> RandomSource {
        switch rng {
        case .numpyRNG:
            return NumPyRandomSource(seed: seed)
        case .torchRNG:
            return TorchRandomSource(seed: seed)
        }
    }

    func generateLatentSamples(configuration config: Configuration, scheduler: Scheduler) throws -> [MLShapedArray<Float32>] {
        var sampleShape = unet.latentSampleShape
        sampleShape[0] = 1
        
        let stdev = scheduler.initNoiseSigma
        var random = randomSource(from: config.rngType, seed: config.seed)
        let samples = (0..<config.imageCount).map { _ in
            MLShapedArray<Float32>(
                converting: random.normalShapedArray(sampleShape, mean: 0.0, stdev: Double(stdev)))
        }
<<<<<<< HEAD
        if let image = config.startingImage, config.mode == .imageToImage {
            guard let encoder else {
                throw Error.startingImageProvidedWithoutEncoder
=======
        return samples
    }
    
    
    /// For image2image -
    /// - Parameters:
    ///   - count: batch size
    ///   - rng: RNG compatible with `StableDiffusionPipeline`
    ///   - stdev: 1
    ///   - seed: seed provided
    ///   - diagonalAndLatentNoiseIsSame: Diffusions library does not seem to use the same noise for the `DiagonalGaussianDistribution` operation,
    ///     but I have seen implementations of pipelines where it is the same.
    /// - Returns: An array of tuples of noise values with length of batch size.
    func generateImage2ImageLatentSamples(_ count: Int, rng: StableDiffusionRNG, stdev: Float, seed: UInt32, diagonalAndLatentNoiseIsSame: Bool = false) -> [(diagonal: MLShapedArray<Float32>, latentNoise: MLShapedArray<Float32>)] {
        var sampleShape = unet.latentSampleShape
        sampleShape[0] = 1

        var random = randomSource(from: rng, seed: seed)
        let samples = (0..<count).map { _ in
            if diagonalAndLatentNoiseIsSame {
                let noise = MLShapedArray<Float32>(
                    converting: random.normalShapedArray(sampleShape, mean: 0.0, stdev: Double(stdev)))
                return (noise, noise)
            } else {
                return (MLShapedArray<Float32>(
                    converting: random.normalShapedArray(sampleShape, mean: 0.0, stdev: Double(stdev))),
                        MLShapedArray<Float32>(
                            converting: random.normalShapedArray(sampleShape, mean: 0.0, stdev: Double(stdev))))
>>>>>>> 42889f6b
            }
            let latent = try encoder.encode(image, random: &random)
            return scheduler.addNoise(originalSample: latent, noise: samples, strength: config.strength)
        }
        return samples
    }

    func toHiddenStates(_ embedding: MLShapedArray<Float32>) -> MLShapedArray<Float32> {
        // Unoptimized manual transpose [0, 2, None, 1]
        // e.g. From [2, 77, 768] to [2, 768, 1, 77]
        let fromShape = embedding.shape
        let stateShape = [fromShape[0],fromShape[2], 1, fromShape[1]]
        var states = MLShapedArray<Float32>(repeating: 0.0, shape: stateShape)
        for i0 in 0..<fromShape[0] {
            for i1 in 0..<fromShape[1] {
                for i2 in 0..<fromShape[2] {
                    states[scalarAt:i0,i2,0,i1] = embedding[scalarAt:i0, i1, i2]
                }
            }
        }
        return states
    }

    func performGuidance(_ noise: [MLShapedArray<Float32>], _ guidanceScale: Float) -> [MLShapedArray<Float32>] {
        noise.map { performGuidance($0, guidanceScale) }
    }

    func performGuidance(_ noise: MLShapedArray<Float32>, _ guidanceScale: Float) -> MLShapedArray<Float32> {

        let blankNoiseScalars = noise[0].scalars
        let textNoiseScalars = noise[1].scalars

        var resultScalars =  blankNoiseScalars

        for i in 0..<resultScalars.count {
            // unconditioned + guidance*(text - unconditioned)
            resultScalars[i] += guidanceScale*(textNoiseScalars[i]-blankNoiseScalars[i])
        }

        var shape = noise.shape
        shape[0] = 1
        return MLShapedArray<Float32>(scalars: resultScalars, shape: shape)
    }

    func decodeToImages(_ latents: [MLShapedArray<Float32>],
                        disableSafety: Bool) throws -> [CGImage?] {

        let images = try decoder.decode(latents)
        if reduceMemory {
            decoder.unloadResources()
        }

        // If safety is disabled return what was decoded
        if disableSafety {
            return images
        }

        // If there is no safety checker return what was decoded
        guard let safetyChecker = safetyChecker else {
            return images
        }

        // Otherwise change images which are not safe to nil
        let safeImages = try images.map { image in
            try safetyChecker.isSafe(image) ? image : nil
        }

        if reduceMemory {
            safetyChecker.unloadResources()
        }

        return safeImages
    }

}

@available(iOS 16.2, macOS 13.1, *)
extension StableDiffusionPipeline {
    /// Sampling progress details
    public struct Progress {
        public let pipeline: StableDiffusionPipeline
        public let prompt: String
        public let step: Int
        public let stepCount: Int
        public let currentLatentSamples: [MLShapedArray<Float32>]
        public let isSafetyEnabled: Bool
        public var currentImages: [CGImage?] {
            try! pipeline.decodeToImages(
                currentLatentSamples,
                disableSafety: !isSafetyEnabled)
        }
    }
}<|MERGE_RESOLUTION|>--- conflicted
+++ resolved
@@ -227,40 +227,9 @@
             MLShapedArray<Float32>(
                 converting: random.normalShapedArray(sampleShape, mean: 0.0, stdev: Double(stdev)))
         }
-<<<<<<< HEAD
         if let image = config.startingImage, config.mode == .imageToImage {
             guard let encoder else {
                 throw Error.startingImageProvidedWithoutEncoder
-=======
-        return samples
-    }
-    
-    
-    /// For image2image -
-    /// - Parameters:
-    ///   - count: batch size
-    ///   - rng: RNG compatible with `StableDiffusionPipeline`
-    ///   - stdev: 1
-    ///   - seed: seed provided
-    ///   - diagonalAndLatentNoiseIsSame: Diffusions library does not seem to use the same noise for the `DiagonalGaussianDistribution` operation,
-    ///     but I have seen implementations of pipelines where it is the same.
-    /// - Returns: An array of tuples of noise values with length of batch size.
-    func generateImage2ImageLatentSamples(_ count: Int, rng: StableDiffusionRNG, stdev: Float, seed: UInt32, diagonalAndLatentNoiseIsSame: Bool = false) -> [(diagonal: MLShapedArray<Float32>, latentNoise: MLShapedArray<Float32>)] {
-        var sampleShape = unet.latentSampleShape
-        sampleShape[0] = 1
-
-        var random = randomSource(from: rng, seed: seed)
-        let samples = (0..<count).map { _ in
-            if diagonalAndLatentNoiseIsSame {
-                let noise = MLShapedArray<Float32>(
-                    converting: random.normalShapedArray(sampleShape, mean: 0.0, stdev: Double(stdev)))
-                return (noise, noise)
-            } else {
-                return (MLShapedArray<Float32>(
-                    converting: random.normalShapedArray(sampleShape, mean: 0.0, stdev: Double(stdev))),
-                        MLShapedArray<Float32>(
-                            converting: random.normalShapedArray(sampleShape, mean: 0.0, stdev: Double(stdev))))
->>>>>>> 42889f6b
             }
             let latent = try encoder.encode(image, random: &random)
             return scheduler.addNoise(originalSample: latent, noise: samples, strength: config.strength)
