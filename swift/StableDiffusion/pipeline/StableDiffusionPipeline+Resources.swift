// For licensing see accompanying LICENSE.md file.
// Copyright (C) 2022 Apple Inc. All Rights Reserved.

import Foundation
import CoreML

@available(iOS 16.2, macOS 13.1, *)
public extension StableDiffusionPipeline {

    struct ResourceURLs {

        public let textEncoderURL: URL
        public let unetURL: URL
        public let unetChunk1URL: URL
        public let unetChunk2URL: URL
        public let decoderURL: URL
        public let encoderURL: URL
        public let safetyCheckerURL: URL
        public let vocabURL: URL
        public let mergesURL: URL
        public let controlNetDirURL: URL
        public let controledUnetURL: URL
        public let controledUnetChunk1URL: URL
        public let controledUnetChunk2URL: URL

        public init(resourcesAt baseURL: URL) {
            textEncoderURL = baseURL.appending(path: "TextEncoder.mlmodelc")
            unetURL = baseURL.appending(path: "Unet.mlmodelc")
            unetChunk1URL = baseURL.appending(path: "UnetChunk1.mlmodelc")
            unetChunk2URL = baseURL.appending(path: "UnetChunk2.mlmodelc")
            decoderURL = baseURL.appending(path: "VAEDecoder.mlmodelc")
            encoderURL = baseURL.appending(path: "VAEEncoder.mlmodelc")
            safetyCheckerURL = baseURL.appending(path: "SafetyChecker.mlmodelc")
            vocabURL = baseURL.appending(path: "vocab.json")
            mergesURL = baseURL.appending(path: "merges.txt")
            controlNetDirURL = baseURL.appending(path: "Controlnet")
            controledUnetURL = baseURL.appending(path: "ControledUnet.mlmodelc")
            controledUnetChunk1URL = baseURL.appending(path: "ControledUnetChunk1.mlmodelc")
            controledUnetChunk2URL = baseURL.appending(path: "ControledUnetChunk2.mlmodelc")
        }
    }

    /// Create stable diffusion pipeline using model resources at a
    /// specified URL
    ///
    /// - Parameters:
    ///    - baseURL: URL pointing to directory holding all model
    ///               and tokenization resources
    ///   - controlNetModelNames: Specify ControlNet models to use in generation
    ///   - configuration: The configuration to load model resources with
    ///   - disableSafety: Load time disable of safety to save memory
    ///   - reduceMemory: Setup pipeline in reduced memory mode
    /// - Returns:
    ///  Pipeline ready for image generation if all  necessary resources loaded
    init(resourcesAt baseURL: URL,
         controlNet controlNetModelNames: [String],
         configuration config: MLModelConfiguration = .init(),
         disableSafety: Bool = false,
         reduceMemory: Bool = false) throws {

        /// Expect URL of each resource
        let urls = ResourceURLs(resourcesAt: baseURL)

        // Text tokenizer and encoder
        let tokenizer = try BPETokenizer(mergesAt: urls.mergesURL, vocabularyAt: urls.vocabURL)
        let textEncoder = TextEncoder(tokenizer: tokenizer,
                                      modelAt: urls.textEncoderURL,
                                      configuration: config)
        
        // ControlNet model
        var controlNet: ControlNet? = nil
        let controlNetURLs = controlNetModelNames.map { model in
            let fileName = model + ".mlmodelc"
            return urls.controlNetDirURL.appending(path: fileName)
        }
        if (!controlNetURLs.isEmpty) {
            controlNet = ControlNet(modelAt: controlNetURLs, configuration: config)
        }

        // Unet model
        let unet: Unet
        let unetURL: URL, unetChunk1URL: URL, unetChunk2URL: URL
        
        // if ControlNet available, Unet supports additional inputs from ControlNet
        if (controlNet == nil) {
            unetURL = urls.unetURL
            unetChunk1URL = urls.unetChunk1URL
            unetChunk2URL = urls.unetChunk2URL
        } else {
            unetURL = urls.controledUnetURL
            unetChunk1URL = urls.controledUnetChunk1URL
            unetChunk2URL = urls.controledUnetChunk2URL
        }
        
        if FileManager.default.fileExists(atPath: unetChunk1URL.path) &&
            FileManager.default.fileExists(atPath: unetChunk2URL.path) {
            unet = Unet(chunksAt: [unetChunk1URL, unetChunk2URL],
                        configuration: config)
        } else {
            unet = Unet(modelAt: unetURL, configuration: config)
        }

        // Image Decoder
        let decoder = Decoder(modelAt: urls.decoderURL, configuration: config)

        // Optional safety checker
        var safetyChecker: SafetyChecker? = nil
        if !disableSafety &&
            FileManager.default.fileExists(atPath: urls.safetyCheckerURL.path) {
            safetyChecker = SafetyChecker(modelAt: urls.safetyCheckerURL, configuration: config)
        }
        
        // Optional Image Encoder
        let encoder: Encoder?
        if FileManager.default.fileExists(atPath: urls.encoderURL.path) {
            encoder = Encoder(modelAt: urls.encoderURL, configuration: config)
        } else {
            encoder = nil
        }

        // Construct pipeline
        self.init(textEncoder: textEncoder,
                  unet: unet,
                  decoder: decoder,
<<<<<<< HEAD
                  controlNet: controlNet,
=======
                  encoder: encoder,
>>>>>>> ab12eee1
                  safetyChecker: safetyChecker,
                  reduceMemory: reduceMemory)
    }
}<|MERGE_RESOLUTION|>--- conflicted
+++ resolved
@@ -122,11 +122,8 @@
         self.init(textEncoder: textEncoder,
                   unet: unet,
                   decoder: decoder,
-<<<<<<< HEAD
+                  encoder: encoder,
                   controlNet: controlNet,
-=======
-                  encoder: encoder,
->>>>>>> ab12eee1
                   safetyChecker: safetyChecker,
                   reduceMemory: reduceMemory)
     }
